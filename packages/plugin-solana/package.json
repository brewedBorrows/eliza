--- conflicted
+++ resolved
@@ -1,38 +1,4 @@
 {
-<<<<<<< HEAD
-  "name": "@elizaos/plugin-solana",
-  "version": "0.1.7-alpha.2",
-  "main": "dist/index.js",
-  "type": "module",
-  "types": "dist/index.d.ts",
-  "dependencies": {
-    "@coral-xyz/anchor": "0.30.1",
-    "@elizaos/core": "workspace:*",
-    "@elizaos/plugin-tee": "workspace:*",
-    "@elizaos/plugin-trustdb": "workspace:*",
-    "@solana/spl-token": "0.4.9",
-    "@solana/web3.js": "1.95.8",
-    "bignumber": "1.1.0",
-    "bignumber.js": "9.1.2",
-    "bs58": "6.0.0",
-    "fomo-sdk-solana": "1.3.2",
-    "node-cache": "5.1.2",
-    "pumpdotfun-sdk": "1.3.2",
-    "solana-agent-kit": "^1.3.4",
-    "tsup": "8.3.5",
-    "vitest": "2.1.4"
-  },
-  "scripts": {
-    "build": "tsup --format esm --dts",
-    "dev": "tsup --format esm --dts --watch",
-    "lint": "eslint --fix  --cache .",
-    "test": "vitest run"
-  },
-  "peerDependencies": {
-    "form-data": "4.0.1",
-    "whatwg-url": "7.1.0"
-  }
-=======
     "name": "@elizaos/plugin-solana",
     "version": "0.1.8+build.1",
     "type": "module",
@@ -77,5 +43,4 @@
         "form-data": "4.0.1",
         "whatwg-url": "7.1.0"
     }
->>>>>>> d55c86c9
 }