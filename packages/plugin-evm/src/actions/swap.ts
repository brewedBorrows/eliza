import type { IAgentRuntime, Memory, State } from "@ai16z/eliza";
import {
    ChainId,
    createConfig,
    executeRoute,
    ExtendedChain,
    getRoutes,
} from "@lifi/sdk";
import { WalletProvider } from "../providers/wallet";
import { swapTemplate } from "../templates";
import type { SwapParams, Transaction } from "../types";

export { swapTemplate };

export class SwapAction {
    private config;

    constructor(private walletProvider: WalletProvider) {
        this.config = createConfig({
            integrator: "eliza",
            chains: Object.values(this.walletProvider.chains).map((config) => ({
                id: config.id,
                name: config.name,
                key: config.name.toLowerCase(),
                chainType: "EVM" as const,
                nativeToken: {
                    ...config.nativeCurrency,
                    chainId: config.id,
                    address: "0x0000000000000000000000000000000000000000",
                    coinKey: config.nativeCurrency.symbol,
                    priceUSD: "0",
                    logoURI: "",
                    symbol: config.nativeCurrency.symbol,
                    decimals: config.nativeCurrency.decimals,
                    name: config.nativeCurrency.name,
                },
                rpcUrls: {
                    public: { http: [config.rpcUrls.default.http[0]] },
                },
                blockExplorerUrls: [config.blockExplorers.default.url],
                metamask: {
                    chainId: `0x${config.id.toString(16)}`,
                    chainName: config.name,
                    nativeCurrency: config.nativeCurrency,
                    rpcUrls: [config.rpcUrls.default.http[0]],
                    blockExplorerUrls: [config.blockExplorers.default.url],
                },
                coin: config.nativeCurrency.symbol,
                mainnet: true,
                diamondAddress: "0x0000000000000000000000000000000000000000",
            })) as ExtendedChain[],
        });
    }

    async swap(params: SwapParams): Promise<Transaction> {
        const walletClient = this.walletProvider.getWalletClient(params.chain);
        const [fromAddress] = await walletClient.getAddresses();

        const routes = await getRoutes({
            fromChainId: this.walletProvider.getChainConfigs(params.chain).id,
            toChainId: this.walletProvider.getChainConfigs(params.chain).id,
            fromTokenAddress: params.fromToken,
            toTokenAddress: params.toToken,
            fromAmount: params.amount,
            fromAddress: fromAddress,
            options: {
                slippage: params.slippage || 0.5,
                order: "RECOMMENDED",
            },
        });

        if (!routes.routes.length) throw new Error("No routes found");

        const execution = await executeRoute(routes.routes[0], this.config);
        const process = execution.steps[0]?.execution?.process[0];

        if (!process?.status || process.status === "FAILED") {
            throw new Error("Transaction failed");
        }

        return {
            hash: process.txHash as `0x${string}`,
            from: fromAddress,
            to: routes.routes[0].steps[0].estimate
                .approvalAddress as `0x${string}`,
            value: BigInt(params.amount),
            data: process.data as `0x${string}`,
            chainId: this.walletProvider.getChainConfigs(params.chain).id,
        };
    }
}

export const swapAction = {
<<<<<<< HEAD
  name: 'swap',
  description: 'Swap tokens on the same chain',
  handler: async (runtime: IAgentRuntime, message: Memory, state: State, response: Memory, callback?: any) => {
    try {
      const walletProvider = new WalletProvider(runtime)
      const action = new SwapAction(walletProvider)
      return await action.swap(options)
    } catch (error) {
      console.error('Error in swap handler:', error.message)
      if (callback) {
        callback({ text: `Error: ${error.message}` })
      }
      return false
    }
  },
  template: swapTemplate,
  validate: async (runtime: IAgentRuntime) => {
    const privateKey = runtime.getSetting("EVM_PRIVATE_KEY")
    return typeof privateKey === 'string' && privateKey.startsWith('0x')
  },
  examples: [
    [
      {
        user: "user",
        content: {
          text: "Swap 1 ETH for USDC on Base",
          action: "TOKEN_SWAP"
=======
    name: "swap",
    description: "Swap tokens on the same chain",
    handler: async (
        runtime: IAgentRuntime,
        message: Memory,
        state: State,
        options: any,
        callback?: any
    ) => {
        try {
            const privateKey = runtime.getSetting(
                "EVM_PRIVATE_KEY"
            ) as `0x${string}`;
            const walletProvider = new WalletProvider(privateKey);
            const action = new SwapAction(walletProvider);
            return await action.swap(options);
        } catch (error) {
            console.error("Error in swap handler:", error.message);
            if (callback) {
                callback({ text: `Error: ${error.message}` });
            }
            return false;
>>>>>>> 7288fd0d
        }
    },
    template: swapTemplate,
    validate: async (runtime: IAgentRuntime) => {
        const privateKey = runtime.getSetting("EVM_PRIVATE_KEY");
        return typeof privateKey === "string" && privateKey.startsWith("0x");
    },
    examples: [
        [
            {
                user: "user",
                content: {
                    text: "Swap 1 ETH for USDC on Base",
                    action: "TOKEN_SWAP",
                },
            },
        ],
    ],
    similes: ["TOKEN_SWAP", "EXCHANGE_TOKENS", "TRADE_TOKENS"],
}; // TODO: add more examples<|MERGE_RESOLUTION|>--- conflicted
+++ resolved
@@ -91,42 +91,13 @@
 }
 
 export const swapAction = {
-<<<<<<< HEAD
-  name: 'swap',
-  description: 'Swap tokens on the same chain',
-  handler: async (runtime: IAgentRuntime, message: Memory, state: State, response: Memory, callback?: any) => {
-    try {
-      const walletProvider = new WalletProvider(runtime)
-      const action = new SwapAction(walletProvider)
-      return await action.swap(options)
-    } catch (error) {
-      console.error('Error in swap handler:', error.message)
-      if (callback) {
-        callback({ text: `Error: ${error.message}` })
-      }
-      return false
-    }
-  },
-  template: swapTemplate,
-  validate: async (runtime: IAgentRuntime) => {
-    const privateKey = runtime.getSetting("EVM_PRIVATE_KEY")
-    return typeof privateKey === 'string' && privateKey.startsWith('0x')
-  },
-  examples: [
-    [
-      {
-        user: "user",
-        content: {
-          text: "Swap 1 ETH for USDC on Base",
-          action: "TOKEN_SWAP"
-=======
     name: "swap",
     description: "Swap tokens on the same chain",
     handler: async (
         runtime: IAgentRuntime,
         message: Memory,
         state: State,
-        options: any,
+        response: Memory,
         callback?: any
     ) => {
         try {
@@ -135,6 +106,15 @@
             ) as `0x${string}`;
             const walletProvider = new WalletProvider(privateKey);
             const action = new SwapAction(walletProvider);
+            // FIX: The previous way options was passed in here through the handler gives an empty value and has to be implemented differently.
+            // options for type SwapParams should be gotten from the state/memory.
+            // Will be assigned empty for now
+            const options: SwapParams = {
+                chain: "mainnet",
+                fromToken: "0x0000",
+                toToken: "0x0000",
+                amount: "",
+            };
             return await action.swap(options);
         } catch (error) {
             console.error("Error in swap handler:", error.message);
@@ -142,7 +122,6 @@
                 callback({ text: `Error: ${error.message}` });
             }
             return false;
->>>>>>> 7288fd0d
         }
     },
     template: swapTemplate,
