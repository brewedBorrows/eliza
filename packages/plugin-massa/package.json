--- conflicted
+++ resolved
@@ -1,22 +1,18 @@
 {
-    "name": "@elizaos/plugin-massa",
-<<<<<<< HEAD
-    "version": "0.1.9",
-=======
-    "version": "0.1.8-alpha.1",
->>>>>>> d5f2924d
-    "main": "dist/index.js",
-    "type": "module",
-    "types": "dist/index.d.ts",
-    "dependencies": {
-        "@elizaos/core": "workspace:*",
-        "@massalabs/massa-web3": "^5.0.1-dev",
-        "tsup": "8.3.5"
-    },
-    "scripts": {
-        "build": "tsup --format esm --dts"
-    },
-    "peerDependencies": {
-        "whatwg-url": "7.1.0"
-    }
+	"name": "@elizaos/plugin-massa",
+	"version": "0.1.9",
+	"main": "dist/index.js",
+	"type": "module",
+	"types": "dist/index.d.ts",
+	"dependencies": {
+		"@elizaos/core": "workspace:*",
+		"@massalabs/massa-web3": "^5.0.1-dev",
+		"tsup": "8.3.5"
+	},
+	"scripts": {
+		"build": "tsup --format esm --dts"
+	},
+	"peerDependencies": {
+		"whatwg-url": "7.1.0"
+	}
 }