import { PGLiteDatabaseAdapter } from "@elizaos/adapter-pglite";
import { PostgresDatabaseAdapter } from "@elizaos/adapter-postgres";
import { RedisClient } from "@elizaos/adapter-redis";
import { SqliteDatabaseAdapter } from "@elizaos/adapter-sqlite";
import { SupabaseDatabaseAdapter } from "@elizaos/adapter-supabase";
import { AutoClientInterface } from "@elizaos/client-auto";
import { DiscordClientInterface } from "@elizaos/client-discord";
import { FarcasterAgentClient } from "@elizaos/client-farcaster";
import { InstagramClientInterface } from "@elizaos/client-instagram";
import { LensAgentClient } from "@elizaos/client-lens";
import { SlackClientInterface } from "@elizaos/client-slack";
import { TelegramClientInterface } from "@elizaos/client-telegram";
import { TwitterClientInterface } from "@elizaos/client-twitter";
// import { ReclaimAdapter } from "@elizaos/plugin-reclaim";
import { PrimusAdapter } from "@elizaos/plugin-primus";

import {
    AgentRuntime,
    CacheManager,
    CacheStore,
    Character,
    Client,
    Clients,
    DbCacheAdapter,
    defaultCharacter,
    elizaLogger,
    FsCacheAdapter,
    IAgentRuntime,
    ICacheManager,
    IDatabaseAdapter,
    IDatabaseCacheAdapter,
    ModelProviderName,
    settings,
    stringToUuid,
    validateCharacterConfig,
} from "@elizaos/core";
import { zgPlugin } from "@elizaos/plugin-0g";

import { bootstrapPlugin } from "@elizaos/plugin-bootstrap";
import createGoatPlugin from "@elizaos/plugin-goat";
// import { intifacePlugin } from "@elizaos/plugin-intiface";
import { ThreeDGenerationPlugin } from "@elizaos/plugin-3d-generation";
import { abstractPlugin } from "@elizaos/plugin-abstract";
import { akashPlugin } from "@elizaos/plugin-akash";
import { alloraPlugin } from "@elizaos/plugin-allora";
import { aptosPlugin } from "@elizaos/plugin-aptos";
import { artheraPlugin } from "@elizaos/plugin-arthera";
import { autonomePlugin } from "@elizaos/plugin-autonome";
import { availPlugin } from "@elizaos/plugin-avail";
import { avalanchePlugin } from "@elizaos/plugin-avalanche";
import { b2Plugin } from "@elizaos/plugin-b2";
import { binancePlugin } from "@elizaos/plugin-binance";
import { birdeyePlugin } from "@elizaos/plugin-birdeye";
import {
    advancedTradePlugin,
    coinbaseCommercePlugin,
    coinbaseMassPaymentsPlugin,
    tokenContractPlugin,
    tradePlugin,
    webhookPlugin,
} from "@elizaos/plugin-coinbase";
import { coingeckoPlugin } from "@elizaos/plugin-coingecko";
import { coinmarketcapPlugin } from "@elizaos/plugin-coinmarketcap";
import { confluxPlugin } from "@elizaos/plugin-conflux";
import { createCosmosPlugin } from "@elizaos/plugin-cosmos";
import { cronosZkEVMPlugin } from "@elizaos/plugin-cronoszkevm";
import { echoChambersPlugin } from "@elizaos/plugin-echochambers";
import { evmPlugin } from "@elizaos/plugin-evm";
import { flowPlugin } from "@elizaos/plugin-flow";
import { fuelPlugin } from "@elizaos/plugin-fuel";
import { genLayerPlugin } from "@elizaos/plugin-genlayer";
import { giphyPlugin } from "@elizaos/plugin-giphy";
import { hyperliquidPlugin } from "@elizaos/plugin-hyperliquid";
import { imageGenerationPlugin } from "@elizaos/plugin-image-generation";
import { lensPlugin } from "@elizaos/plugin-lensNetwork";
import { letzAIPlugin } from "@elizaos/plugin-letzai";
import { multiversxPlugin } from "@elizaos/plugin-multiversx";
import { nearPlugin } from "@elizaos/plugin-near";
import createNFTCollectionsPlugin from "@elizaos/plugin-nft-collections";
import { nftGenerationPlugin } from "@elizaos/plugin-nft-generation";
import { createNodePlugin } from "@elizaos/plugin-node";
import { obsidianPlugin } from "@elizaos/plugin-obsidian";
import { OpacityAdapter } from "@elizaos/plugin-opacity";
import { openWeatherPlugin } from "@elizaos/plugin-open-weather";
import { quaiPlugin } from "@elizaos/plugin-quai";
import { sgxPlugin } from "@elizaos/plugin-sgx";
import { solanaPlugin } from "@elizaos/plugin-solana";
import { solanaAgentkitPlguin } from "@elizaos/plugin-solana-agentkit";
<<<<<<< HEAD
=======
import { stargazePlugin } from "@elizaos/plugin-stargaze";
>>>>>>> ecfd42c7
import { storyPlugin } from "@elizaos/plugin-story";
import { suiPlugin } from "@elizaos/plugin-sui";
import { TEEMode, teePlugin } from "@elizaos/plugin-tee";
import { teeLogPlugin } from "@elizaos/plugin-tee-log";
import { teeMarlinPlugin } from "@elizaos/plugin-tee-marlin";
import { verifiableLogPlugin } from "@elizaos/plugin-tee-verifiable-log";
import { thirdwebPlugin } from "@elizaos/plugin-thirdweb";
import { tonPlugin } from "@elizaos/plugin-ton";
import { squidRouterPlugin } from "@elizaos/plugin-squid-router";
import { webSearchPlugin } from "@elizaos/plugin-web-search";
<<<<<<< HEAD

import { giphyPlugin } from "@elizaos/plugin-giphy";
import { hyperliquidPlugin } from "@elizaos/plugin-hyperliquid";
import { letzAIPlugin } from "@elizaos/plugin-letzai";
import { thirdwebPlugin } from "@elizaos/plugin-thirdweb";
import { zksyncEraPlugin } from "@elizaos/plugin-zksync-era";

import { akashPlugin } from "@elizaos/plugin-akash";
import createNFTCollectionsPlugin from "@elizaos/plugin-nft-collections";
import { OpacityAdapter } from "@elizaos/plugin-opacity";
import { openWeatherPlugin } from "@elizaos/plugin-open-weather";
import { quaiPlugin } from "@elizaos/plugin-quai";
import { stargazePlugin } from "@elizaos/plugin-stargaze";
import { verifiableLogPlugin } from "@elizaos/plugin-tee-verifiable-log";
=======
import { zksyncEraPlugin } from "@elizaos/plugin-zksync-era";
>>>>>>> ecfd42c7
import Database from "better-sqlite3";
import fs from "fs";
import net from "net";
import path from "path";
import { fileURLToPath } from "url";
import yargs from "yargs";

const __filename = fileURLToPath(import.meta.url); // get the resolved path to the file
const __dirname = path.dirname(__filename); // get the name of the directory

export const wait = (minTime: number = 1000, maxTime: number = 3000) => {
    const waitTime =
        Math.floor(Math.random() * (maxTime - minTime + 1)) + minTime;
    return new Promise((resolve) => setTimeout(resolve, waitTime));
};

const logFetch = async (url: string, options: any) => {
    elizaLogger.debug(`Fetching ${url}`);
    // Disabled to avoid disclosure of sensitive information such as API keys
    // elizaLogger.debug(JSON.stringify(options, null, 2));
    return fetch(url, options);
};

export function parseArguments(): {
    character?: string;
    characters?: string;
} {
    try {
        return yargs(process.argv.slice(3))
            .option("character", {
                type: "string",
                description: "Path to the character JSON file",
            })
            .option("characters", {
                type: "string",
                description:
                    "Comma separated list of paths to character JSON files",
            })
            .parseSync();
    } catch (error) {
        elizaLogger.error("Error parsing arguments:", error);
        return {};
    }
}

function tryLoadFile(filePath: string): string | null {
    try {
        return fs.readFileSync(filePath, "utf8");
    } catch (e) {
        return null;
    }
}
function mergeCharacters(base: Character, child: Character): Character {
    const mergeObjects = (baseObj: any, childObj: any) => {
        const result: any = {};
        const keys = new Set([
            ...Object.keys(baseObj || {}),
            ...Object.keys(childObj || {}),
        ]);
        keys.forEach((key) => {
            if (
                typeof baseObj[key] === "object" &&
                typeof childObj[key] === "object" &&
                !Array.isArray(baseObj[key]) &&
                !Array.isArray(childObj[key])
            ) {
                result[key] = mergeObjects(baseObj[key], childObj[key]);
            } else if (
                Array.isArray(baseObj[key]) ||
                Array.isArray(childObj[key])
            ) {
                result[key] = [
                    ...(baseObj[key] || []),
                    ...(childObj[key] || []),
                ];
            } else {
                result[key] =
                    childObj[key] !== undefined ? childObj[key] : baseObj[key];
            }
        });
        return result;
    };
    return mergeObjects(base, child);
}
async function loadCharacter(filePath: string): Promise<Character> {
    const content = tryLoadFile(filePath);
    if (!content) {
        throw new Error(`Character file not found: ${filePath}`);
    }
    let character = JSON.parse(content);
    validateCharacterConfig(character);

    // .id isn't really valid
    const characterId = character.id || character.name;
    const characterPrefix = `CHARACTER.${characterId.toUpperCase().replace(/ /g, "_")}.`;
    const characterSettings = Object.entries(process.env)
        .filter(([key]) => key.startsWith(characterPrefix))
        .reduce((settings, [key, value]) => {
            const settingKey = key.slice(characterPrefix.length);
            return { ...settings, [settingKey]: value };
        }, {});
    if (Object.keys(characterSettings).length > 0) {
        character.settings = character.settings || {};
        character.settings.secrets = {
            ...characterSettings,
            ...character.settings.secrets,
        };
    }
    // Handle plugins
    character.plugins = await handlePluginImporting(character.plugins);
    if (character.extends) {
        elizaLogger.info(
            `Merging  ${character.name} character with parent characters`
        );
        for (const extendPath of character.extends) {
            const baseCharacter = await loadCharacter(
                path.resolve(path.dirname(filePath), extendPath)
            );
            character = mergeCharacters(baseCharacter, character);
            elizaLogger.info(
                `Merged ${character.name} with ${baseCharacter.name}`
            );
        }
    }
    return character;
}

export async function loadCharacters(
    charactersArg: string
): Promise<Character[]> {
    let characterPaths = charactersArg
        ?.split(",")
        .map((filePath) => filePath.trim());
    const loadedCharacters: Character[] = [];

    if (characterPaths?.length > 0) {
        for (const characterPath of characterPaths) {
            let content: string | null = null;
            let resolvedPath = "";

            // Try different path resolutions in order
            const pathsToTry = [
                characterPath, // exact path as specified
                path.resolve(process.cwd(), characterPath), // relative to cwd
                path.resolve(process.cwd(), "agent", characterPath), // Add this
                path.resolve(__dirname, characterPath), // relative to current script
                path.resolve(
                    __dirname,
                    "characters",
                    path.basename(characterPath)
                ), // relative to agent/characters
                path.resolve(
                    __dirname,
                    "../characters",
                    path.basename(characterPath)
                ), // relative to characters dir from agent
                path.resolve(
                    __dirname,
                    "../../characters",
                    path.basename(characterPath)
                ), // relative to project root characters dir
            ];

            elizaLogger.info(
                "Trying paths:",
                pathsToTry.map((p) => ({
                    path: p,
                    exists: fs.existsSync(p),
                }))
            );

            for (const tryPath of pathsToTry) {
                content = tryLoadFile(tryPath);
                if (content !== null) {
                    resolvedPath = tryPath;
                    break;
                }
            }

            if (content === null) {
                elizaLogger.error(
                    `Error loading character from ${characterPath}: File not found in any of the expected locations`
                );
                elizaLogger.error("Tried the following paths:");
                pathsToTry.forEach((p) => elizaLogger.error(` - ${p}`));
                process.exit(1);
            }

            try {
                const character: Character = await loadCharacter(resolvedPath);

                loadedCharacters.push(character);
                elizaLogger.info(
                    `Successfully loaded character from: ${resolvedPath}`
                );
            } catch (e) {
                elizaLogger.error(
                    `Error parsing character from ${resolvedPath}: ${e}`
                );
                process.exit(1);
            }
        }
    }

    if (loadedCharacters.length === 0) {
        elizaLogger.info("No characters found, using default character");
        loadedCharacters.push(defaultCharacter);
    }

    return loadedCharacters;
}

async function handlePluginImporting(plugins: string[]) {
    if (plugins.length > 0) {
        elizaLogger.info("Plugins are: ", plugins);
        const importedPlugins = await Promise.all(
            plugins.map(async (plugin) => {
                try {
                    const importedPlugin = await import(plugin);
                    const functionName =
                        plugin
                            .replace("@elizaos/plugin-", "")
                            .replace(/-./g, (x) => x[1].toUpperCase()) +
                        "Plugin"; // Assumes plugin function is camelCased with Plugin suffix
                    return (
                        importedPlugin.default || importedPlugin[functionName]
                    );
                } catch (importError) {
                    elizaLogger.error(
                        `Failed to import plugin: ${plugin}`,
                        importError
                    );
                    return []; // Return null for failed imports
                }
            })
        );
        return importedPlugins;
    } else {
        return [];
    }
}

export function getTokenForProvider(
    provider: ModelProviderName,
    character: Character
): string | undefined {
    switch (provider) {
        // no key needed for llama_local or gaianet
        case ModelProviderName.LLAMALOCAL:
            return "";
        case ModelProviderName.OLLAMA:
            return "";
        case ModelProviderName.GAIANET:
            return "";
        case ModelProviderName.OPENAI:
            return (
                character.settings?.secrets?.OPENAI_API_KEY ||
                settings.OPENAI_API_KEY
            );
        case ModelProviderName.ETERNALAI:
            return (
                character.settings?.secrets?.ETERNALAI_API_KEY ||
                settings.ETERNALAI_API_KEY
            );
        case ModelProviderName.NINETEEN_AI:
            return (
                character.settings?.secrets?.NINETEEN_AI_API_KEY ||
                settings.NINETEEN_AI_API_KEY
            );
        case ModelProviderName.LLAMACLOUD:
        case ModelProviderName.TOGETHER:
            return (
                character.settings?.secrets?.LLAMACLOUD_API_KEY ||
                settings.LLAMACLOUD_API_KEY ||
                character.settings?.secrets?.TOGETHER_API_KEY ||
                settings.TOGETHER_API_KEY ||
                character.settings?.secrets?.OPENAI_API_KEY ||
                settings.OPENAI_API_KEY
            );
        case ModelProviderName.CLAUDE_VERTEX:
        case ModelProviderName.ANTHROPIC:
            return (
                character.settings?.secrets?.ANTHROPIC_API_KEY ||
                character.settings?.secrets?.CLAUDE_API_KEY ||
                settings.ANTHROPIC_API_KEY ||
                settings.CLAUDE_API_KEY
            );
        case ModelProviderName.REDPILL:
            return (
                character.settings?.secrets?.REDPILL_API_KEY ||
                settings.REDPILL_API_KEY
            );
        case ModelProviderName.OPENROUTER:
            return (
                character.settings?.secrets?.OPENROUTER ||
                settings.OPENROUTER_API_KEY
            );
        case ModelProviderName.GROK:
            return (
                character.settings?.secrets?.GROK_API_KEY ||
                settings.GROK_API_KEY
            );
        case ModelProviderName.HEURIST:
            return (
                character.settings?.secrets?.HEURIST_API_KEY ||
                settings.HEURIST_API_KEY
            );
        case ModelProviderName.GROQ:
            return (
                character.settings?.secrets?.GROQ_API_KEY ||
                settings.GROQ_API_KEY
            );
        case ModelProviderName.GALADRIEL:
            return (
                character.settings?.secrets?.GALADRIEL_API_KEY ||
                settings.GALADRIEL_API_KEY
            );
        case ModelProviderName.FAL:
            return (
                character.settings?.secrets?.FAL_API_KEY || settings.FAL_API_KEY
            );
        case ModelProviderName.ALI_BAILIAN:
            return (
                character.settings?.secrets?.ALI_BAILIAN_API_KEY ||
                settings.ALI_BAILIAN_API_KEY
            );
        case ModelProviderName.VOLENGINE:
            return (
                character.settings?.secrets?.VOLENGINE_API_KEY ||
                settings.VOLENGINE_API_KEY
            );
        case ModelProviderName.NANOGPT:
            return (
                character.settings?.secrets?.NANOGPT_API_KEY ||
                settings.NANOGPT_API_KEY
            );
        case ModelProviderName.HYPERBOLIC:
            return (
                character.settings?.secrets?.HYPERBOLIC_API_KEY ||
                settings.HYPERBOLIC_API_KEY
            );
        case ModelProviderName.VENICE:
            return (
                character.settings?.secrets?.VENICE_API_KEY ||
                settings.VENICE_API_KEY
            );
        case ModelProviderName.AKASH_CHAT_API:
            return (
                character.settings?.secrets?.AKASH_CHAT_API_KEY ||
                settings.AKASH_CHAT_API_KEY
            );
        case ModelProviderName.GOOGLE:
            return (
                character.settings?.secrets?.GOOGLE_GENERATIVE_AI_API_KEY ||
                settings.GOOGLE_GENERATIVE_AI_API_KEY
            );
        case ModelProviderName.MISTRAL:
            return (
                character.settings?.secrets?.MISTRAL_API_KEY ||
                settings.MISTRAL_API_KEY
            );
        case ModelProviderName.LETZAI:
            return (
                character.settings?.secrets?.LETZAI_API_KEY ||
                settings.LETZAI_API_KEY
            );
        case ModelProviderName.INFERA:
            return (
                character.settings?.secrets?.INFERA_API_KEY ||
                settings.INFERA_API_KEY
            );
        case ModelProviderName.DEEPSEEK:
            return (
                character.settings?.secrets?.DEEPSEEK_API_KEY ||
                settings.DEEPSEEK_API_KEY
            );
        default:
            const errorMessage = `Failed to get token - unsupported model provider: ${provider}`;
            elizaLogger.error(errorMessage);
            throw new Error(errorMessage);
    }
}

function initializeDatabase(dataDir: string) {
    if (process.env.SUPABASE_URL && process.env.SUPABASE_ANON_KEY) {
        elizaLogger.info("Initializing Supabase connection...");
        const db = new SupabaseDatabaseAdapter(
            process.env.SUPABASE_URL,
            process.env.SUPABASE_ANON_KEY
        );

        // Test the connection
        db.init()
            .then(() => {
                elizaLogger.success(
                    "Successfully connected to Supabase database"
                );
            })
            .catch((error) => {
                elizaLogger.error("Failed to connect to Supabase:", error);
            });

        return db;
    } else if (process.env.POSTGRES_URL) {
        elizaLogger.info("Initializing PostgreSQL connection...");
        const db = new PostgresDatabaseAdapter({
            connectionString: process.env.POSTGRES_URL,
            parseInputs: true,
        });

        // Test the connection
        db.init()
            .then(() => {
                elizaLogger.success(
                    "Successfully connected to PostgreSQL database"
                );
            })
            .catch((error) => {
                elizaLogger.error("Failed to connect to PostgreSQL:", error);
            });

        return db;
    } else if (process.env.PGLITE_DATA_DIR) {
        elizaLogger.info("Initializing PgLite adapter...");
        // `dataDir: memory://` for in memory pg
        const db = new PGLiteDatabaseAdapter({
            dataDir: process.env.PGLITE_DATA_DIR,
        });
        return db;
    } else {
        const filePath =
            process.env.SQLITE_FILE ?? path.resolve(dataDir, "db.sqlite");
        elizaLogger.info(`Initializing SQLite database at ${filePath}...`);
        const db = new SqliteDatabaseAdapter(new Database(filePath));

        // Test the connection
        db.init()
            .then(() => {
                elizaLogger.success(
                    "Successfully connected to SQLite database"
                );
            })
            .catch((error) => {
                elizaLogger.error("Failed to connect to SQLite:", error);
            });

        return db;
    }
}

// also adds plugins from character file into the runtime
export async function initializeClients(
    character: Character,
    runtime: IAgentRuntime
) {
    // each client can only register once
    // and if we want two we can explicitly support it
    const clients: Record<string, any> = {};
    const clientTypes: string[] =
        character.clients?.map((str) => str.toLowerCase()) || [];
    elizaLogger.log("initializeClients", clientTypes, "for", character.name);

    // Start Auto Client if "auto" detected as a configured client
    if (clientTypes.includes(Clients.AUTO)) {
        const autoClient = await AutoClientInterface.start(runtime);
        if (autoClient) clients.auto = autoClient;
    }

    if (clientTypes.includes(Clients.DISCORD)) {
        const discordClient = await DiscordClientInterface.start(runtime);
        if (discordClient) clients.discord = discordClient;
    }

    if (clientTypes.includes(Clients.TELEGRAM)) {
        const telegramClient = await TelegramClientInterface.start(runtime);
        if (telegramClient) clients.telegram = telegramClient;
    }

    if (clientTypes.includes(Clients.TWITTER)) {
        const twitterClient = await TwitterClientInterface.start(runtime);
        if (twitterClient) {
            clients.twitter = twitterClient;
        }
    }

    if (clientTypes.includes(Clients.INSTAGRAM)) {
        const instagramClient = await InstagramClientInterface.start(runtime);
        if (instagramClient) {
            clients.instagram = instagramClient;
        }
    }

    if (clientTypes.includes(Clients.FARCASTER)) {
        // why is this one different :(
        const farcasterClient = new FarcasterAgentClient(runtime);
        if (farcasterClient) {
            farcasterClient.start();
            clients.farcaster = farcasterClient;
        }
    }
    if (clientTypes.includes("lens")) {
        const lensClient = new LensAgentClient(runtime);
        lensClient.start();
        clients.lens = lensClient;
    }

    elizaLogger.log("client keys", Object.keys(clients));

    // TODO: Add Slack client to the list
    // Initialize clients as an object

    if (clientTypes.includes("slack")) {
        const slackClient = await SlackClientInterface.start(runtime);
        if (slackClient) clients.slack = slackClient; // Use object property instead of push
    }

    function determineClientType(client: Client): string {
        // Check if client has a direct type identifier
        if ("type" in client) {
            return (client as any).type;
        }

        // Check constructor name
        const constructorName = client.constructor?.name;
        if (constructorName && !constructorName.includes("Object")) {
            return constructorName.toLowerCase().replace("client", "");
        }

        // Fallback: Generate a unique identifier
        return `client_${Date.now()}`;
    }

    if (character.plugins?.length > 0) {
        for (const plugin of character.plugins) {
            if (plugin.clients) {
                for (const client of plugin.clients) {
                    const startedClient = await client.start(runtime);
                    const clientType = determineClientType(client);
                    elizaLogger.debug(
                        `Initializing client of type: ${clientType}`
                    );
                    clients[clientType] = startedClient;
                }
            }
        }
    }

    return clients;
}

function getSecret(character: Character, secret: string) {
    return character.settings?.secrets?.[secret] || process.env[secret];
}

let nodePlugin: any | undefined;

export async function createAgent(
    character: Character,
    db: IDatabaseAdapter,
    cache: ICacheManager,
    token: string
): Promise<AgentRuntime> {
    elizaLogger.log(`Creating runtime for character ${character.name}`);

    nodePlugin ??= createNodePlugin();

    const teeMode = getSecret(character, "TEE_MODE") || "OFF";
    const walletSecretSalt = getSecret(character, "WALLET_SECRET_SALT");

    // Validate TEE configuration
    if (teeMode !== TEEMode.OFF && !walletSecretSalt) {
        elizaLogger.error(
            "WALLET_SECRET_SALT required when TEE_MODE is enabled"
        );
        throw new Error("Invalid TEE configuration");
    }

    let goatPlugin: any | undefined;

    if (getSecret(character, "EVM_PRIVATE_KEY")) {
        goatPlugin = await createGoatPlugin((secret) =>
            getSecret(character, secret)
        );
    }

    // Initialize Reclaim adapter if environment variables are present
    // let verifiableInferenceAdapter;
    // if (
    //     process.env.RECLAIM_APP_ID &&
    //     process.env.RECLAIM_APP_SECRET &&
    //     process.env.VERIFIABLE_INFERENCE_ENABLED === "true"
    // ) {
    //     verifiableInferenceAdapter = new ReclaimAdapter({
    //         appId: process.env.RECLAIM_APP_ID,
    //         appSecret: process.env.RECLAIM_APP_SECRET,
    //         modelProvider: character.modelProvider,
    //         token,
    //     });
    //     elizaLogger.log("Verifiable inference adapter initialized");
    // }
    // Initialize Opacity adapter if environment variables are present
    let verifiableInferenceAdapter;
    if (
        process.env.OPACITY_TEAM_ID &&
        process.env.OPACITY_CLOUDFLARE_NAME &&
        process.env.OPACITY_PROVER_URL &&
        process.env.VERIFIABLE_INFERENCE_ENABLED === "true"
    ) {
        verifiableInferenceAdapter = new OpacityAdapter({
            teamId: process.env.OPACITY_TEAM_ID,
            teamName: process.env.OPACITY_CLOUDFLARE_NAME,
            opacityProverUrl: process.env.OPACITY_PROVER_URL,
            modelProvider: character.modelProvider,
            token: token,
        });
        elizaLogger.log("Verifiable inference adapter initialized");
        elizaLogger.log("teamId", process.env.OPACITY_TEAM_ID);
        elizaLogger.log("teamName", process.env.OPACITY_CLOUDFLARE_NAME);
        elizaLogger.log("opacityProverUrl", process.env.OPACITY_PROVER_URL);
        elizaLogger.log("modelProvider", character.modelProvider);
        elizaLogger.log("token", token);
    }
    if (
        process.env.PRIMUS_APP_ID &&
        process.env.PRIMUS_APP_SECRET &&
        process.env.VERIFIABLE_INFERENCE_ENABLED === "true"
    ) {
        verifiableInferenceAdapter = new PrimusAdapter({
            appId: process.env.PRIMUS_APP_ID,
            appSecret: process.env.PRIMUS_APP_SECRET,
            attMode: "proxytls",
            modelProvider: character.modelProvider,
            token,
        });
        elizaLogger.log("Verifiable inference primus adapter initialized");
    }

    return new AgentRuntime({
        databaseAdapter: db,
        token,
        modelProvider: character.modelProvider,
        evaluators: [],
        character,
        // character.plugins are handled when clients are added
        plugins: [
            bootstrapPlugin,
            getSecret(character, "CONFLUX_CORE_PRIVATE_KEY")
                ? confluxPlugin
                : null,
            nodePlugin,
            getSecret(character, "TAVILY_API_KEY") ? webSearchPlugin : null,
            getSecret(character, "SOLANA_PUBLIC_KEY") ||
            (getSecret(character, "WALLET_PUBLIC_KEY") &&
                !getSecret(character, "WALLET_PUBLIC_KEY")?.startsWith("0x"))
                ? solanaPlugin
                : null,
            getSecret(character, "SOLANA_PRIVATE_KEY")
                ? solanaAgentkitPlguin
                : null,
            getSecret(character, "AUTONOME_JWT_TOKEN") ? autonomePlugin : null,
            (getSecret(character, "NEAR_ADDRESS") ||
                getSecret(character, "NEAR_WALLET_PUBLIC_KEY")) &&
            getSecret(character, "NEAR_WALLET_SECRET_KEY")
                ? nearPlugin
                : null,
            getSecret(character, "EVM_PUBLIC_KEY") ||
            (getSecret(character, "WALLET_PUBLIC_KEY") &&
                getSecret(character, "WALLET_PUBLIC_KEY")?.startsWith("0x"))
                ? evmPlugin
                : null,
            getSecret(character, "COSMOS_RECOVERY_PHRASE") &&
                getSecret(character, "COSMOS_AVAILABLE_CHAINS") &&
                createCosmosPlugin(),
            (getSecret(character, "SOLANA_PUBLIC_KEY") ||
                (getSecret(character, "WALLET_PUBLIC_KEY") &&
                    !getSecret(character, "WALLET_PUBLIC_KEY")?.startsWith(
                        "0x"
                    ))) &&
            getSecret(character, "SOLANA_ADMIN_PUBLIC_KEY") &&
            getSecret(character, "SOLANA_PRIVATE_KEY") &&
            getSecret(character, "SOLANA_ADMIN_PRIVATE_KEY")
                ? nftGenerationPlugin
                : null,
            getSecret(character, "ZEROG_PRIVATE_KEY") ? zgPlugin : null,
            getSecret(character, "COINMARKETCAP_API_KEY")
                ? coinmarketcapPlugin
                : null,
            getSecret(character, "COINBASE_COMMERCE_KEY")
                ? coinbaseCommercePlugin
                : null,
            getSecret(character, "FAL_API_KEY") ||
            getSecret(character, "OPENAI_API_KEY") ||
            getSecret(character, "VENICE_API_KEY") ||
            getSecret(character, "NINETEEN_AI_API_KEY") ||
            getSecret(character, "HEURIST_API_KEY") ||
            getSecret(character, "LIVEPEER_GATEWAY_URL")
                ? imageGenerationPlugin
                : null,
            getSecret(character, "FAL_API_KEY") ? ThreeDGenerationPlugin : null,
            ...(getSecret(character, "COINBASE_API_KEY") &&
            getSecret(character, "COINBASE_PRIVATE_KEY")
                ? [
                      coinbaseMassPaymentsPlugin,
                      tradePlugin,
                      tokenContractPlugin,
                      advancedTradePlugin,
                  ]
                : []),
            ...(teeMode !== TEEMode.OFF && walletSecretSalt ? [teePlugin] : []),
            teeMode !== TEEMode.OFF &&
            walletSecretSalt &&
            getSecret(character, "VLOG")
                ? verifiableLogPlugin
                : null,
            getSecret(character, "SGX") ? sgxPlugin : null,
            getSecret(character, "ENABLE_TEE_LOG") &&
            ((teeMode !== TEEMode.OFF && walletSecretSalt) ||
                getSecret(character, "SGX"))
                ? teeLogPlugin
                : null,
            getSecret(character, "COINBASE_API_KEY") &&
            getSecret(character, "COINBASE_PRIVATE_KEY") &&
            getSecret(character, "COINBASE_NOTIFICATION_URI")
                ? webhookPlugin
                : null,
            goatPlugin,
            getSecret(character, "COINGECKO_API_KEY") ||
            getSecret(character, "COINGECKO_PRO_API_KEY")
                ? coingeckoPlugin
                : null,
            getSecret(character, "EVM_PROVIDER_URL") ? goatPlugin : null,
            getSecret(character, "ABSTRACT_PRIVATE_KEY")
                ? abstractPlugin
                : null,
            getSecret(character, "B2_PRIVATE_KEY") ? b2Plugin: null,
            getSecret(character, "BINANCE_API_KEY") &&
            getSecret(character, "BINANCE_SECRET_KEY")
                ? binancePlugin
                : null,
            getSecret(character, "FLOW_ADDRESS") &&
            getSecret(character, "FLOW_PRIVATE_KEY")
                ? flowPlugin
                : null,
            getSecret(character, "LENS_ADDRESS") &&
            getSecret(character, "LENS_PRIVATE_KEY")
                ? lensPlugin
                : null,
            getSecret(character, "APTOS_PRIVATE_KEY") ? aptosPlugin : null,
            getSecret(character, "MVX_PRIVATE_KEY") ? multiversxPlugin : null,
            getSecret(character, "ZKSYNC_PRIVATE_KEY") ? zksyncEraPlugin : null,
            getSecret(character, "CRONOSZKEVM_PRIVATE_KEY")
                ? cronosZkEVMPlugin
                : null,
            getSecret(character, "TEE_MARLIN") ? teeMarlinPlugin : null,
            getSecret(character, "TON_PRIVATE_KEY") ? tonPlugin : null,
            getSecret(character, "THIRDWEB_SECRET_KEY") ? thirdwebPlugin : null,
            getSecret(character, "SUI_PRIVATE_KEY") ? suiPlugin : null,
            getSecret(character, "STORY_PRIVATE_KEY") ? storyPlugin : null,
            getSecret(character, "SQUID_SDK_URL") &&
            getSecret(character, "SQUID_INTEGRATOR_ID") &&
            getSecret(character, "SQUID_EVM_ADDRESS") &&
            getSecret(character, "SQUID_EVM_PRIVATE_KEY") &&
            getSecret(character, "SQUID_API_THROTTLE_INTERVAL")
                ? squidRouterPlugin
                : null,
            getSecret(character, "FUEL_PRIVATE_KEY") ? fuelPlugin : null,
            getSecret(character, "AVALANCHE_PRIVATE_KEY")
                ? avalanchePlugin
                : null,
            getSecret(character, "BIRDEYE_API_KEY") ? birdeyePlugin : null,
            getSecret(character, "ECHOCHAMBERS_API_URL") &&
            getSecret(character, "ECHOCHAMBERS_API_KEY")
                ? echoChambersPlugin
                : null,
            getSecret(character, "LETZAI_API_KEY") ? letzAIPlugin : null,
            getSecret(character, "STARGAZE_ENDPOINT") ? stargazePlugin : null,
            getSecret(character, "GIPHY_API_KEY") ? giphyPlugin : null,
            getSecret(character, "GENLAYER_PRIVATE_KEY")
                ? genLayerPlugin
                : null,
            getSecret(character, "AVAIL_SEED") &&
            getSecret(character, "AVAIL_APP_ID")
                ? availPlugin
                : null,
            getSecret(character, "OPEN_WEATHER_API_KEY")
                ? openWeatherPlugin
                : null,
            getSecret(character, "OBSIDIAN_API_TOKEN") ? obsidianPlugin : null,
            getSecret(character, "ARTHERA_PRIVATE_KEY")?.startsWith("0x")
                ? artheraPlugin
                : null,
            getSecret(character, "ALLORA_API_KEY") ? alloraPlugin : null,
            getSecret(character, "HYPERLIQUID_PRIVATE_KEY")
                ? hyperliquidPlugin
                : null,
            getSecret(character, "HYPERLIQUID_TESTNET")
                ? hyperliquidPlugin
                : null,
            getSecret(character, "AKASH_MNEMONIC") &&
            getSecret(character, "AKASH_WALLET_ADDRESS")
                ? akashPlugin
                : null,
            getSecret(character, "QUAI_PRIVATE_KEY") ? quaiPlugin : null,
            getSecret(character, "RESERVOIR_API_KEY")
                ? createNFTCollectionsPlugin()
                : null,
        ].filter(Boolean),
        providers: [],
        actions: [],
        services: [],
        managers: [],
        cacheManager: cache,
        fetch: logFetch,
        verifiableInferenceAdapter,
    });
}

function initializeFsCache(baseDir: string, character: Character) {
    if (!character?.id) {
        throw new Error(
            "initializeFsCache requires id to be set in character definition"
        );
    }
    const cacheDir = path.resolve(baseDir, character.id, "cache");

    const cache = new CacheManager(new FsCacheAdapter(cacheDir));
    return cache;
}

function initializeDbCache(character: Character, db: IDatabaseCacheAdapter) {
    if (!character?.id) {
        throw new Error(
            "initializeFsCache requires id to be set in character definition"
        );
    }
    const cache = new CacheManager(new DbCacheAdapter(db, character.id));
    return cache;
}

function initializeCache(
    cacheStore: string,
    character: Character,
    baseDir?: string,
    db?: IDatabaseCacheAdapter
) {
    switch (cacheStore) {
        case CacheStore.REDIS:
            if (process.env.REDIS_URL) {
                elizaLogger.info("Connecting to Redis...");
                const redisClient = new RedisClient(process.env.REDIS_URL);
                if (!character?.id) {
                    throw new Error(
                        "CacheStore.REDIS requires id to be set in character definition"
                    );
                }
                return new CacheManager(
                    new DbCacheAdapter(redisClient, character.id) // Using DbCacheAdapter since RedisClient also implements IDatabaseCacheAdapter
                );
            } else {
                throw new Error("REDIS_URL environment variable is not set.");
            }

        case CacheStore.DATABASE:
            if (db) {
                elizaLogger.info("Using Database Cache...");
                return initializeDbCache(character, db);
            } else {
                throw new Error(
                    "Database adapter is not provided for CacheStore.Database."
                );
            }

        case CacheStore.FILESYSTEM:
            elizaLogger.info("Using File System Cache...");
            if (!baseDir) {
                throw new Error(
                    "baseDir must be provided for CacheStore.FILESYSTEM."
                );
            }
            return initializeFsCache(baseDir, character);

        default:
            throw new Error(
                `Invalid cache store: ${cacheStore} or required configuration missing.`
            );
    }
}

async function startAgent(
    character: Character,
    directClient: DirectClient
): Promise<AgentRuntime> {
    let db: IDatabaseAdapter & IDatabaseCacheAdapter;
    try {
        character.id ??= stringToUuid(character.name);
        character.username ??= character.name;

        const token = getTokenForProvider(character.modelProvider, character);
        const dataDir = path.join(__dirname, "../data");

        if (!fs.existsSync(dataDir)) {
            fs.mkdirSync(dataDir, { recursive: true });
        }

        db = initializeDatabase(dataDir) as IDatabaseAdapter &
            IDatabaseCacheAdapter;

        await db.init();

        const cache = initializeCache(
            process.env.CACHE_STORE ?? CacheStore.DATABASE,
            character,
            "",
            db
        ); // "" should be replaced with dir for file system caching. THOUGHTS: might probably make this into an env
        const runtime: AgentRuntime = await createAgent(
            character,
            db,
            cache,
            token
        );

        // start services/plugins/process knowledge
        await runtime.initialize();

        // start assigned clients
        runtime.clients = await initializeClients(character, runtime);

        // add to container
        directClient.registerAgent(runtime);

        // report to console
        elizaLogger.debug(`Started ${character.name} as ${runtime.agentId}`);

        return runtime;
    } catch (error) {
        elizaLogger.error(
            `Error starting agent for character ${character.name}:`,
            error
        );
        elizaLogger.error(error);
        if (db) {
            await db.close();
        }
        throw error;
    }
}

const checkPortAvailable = (port: number): Promise<boolean> => {
    return new Promise((resolve) => {
        const server = net.createServer();

        server.once("error", (err: NodeJS.ErrnoException) => {
            if (err.code === "EADDRINUSE") {
                resolve(false);
            }
        });

        server.once("listening", () => {
            server.close();
            resolve(true);
        });

        server.listen(port);
    });
};

const startAgents = async () => {
    const directClient = new DirectClient();
    let serverPort = parseInt(settings.SERVER_PORT || "3000");
    const args = parseArguments();
    let charactersArg = args.characters || args.character;
    let characters = [defaultCharacter];

    if (charactersArg) {
        characters = await loadCharacters(charactersArg);
    }

    try {
        for (const character of characters) {
            await startAgent(character, directClient);
        }
    } catch (error) {
        elizaLogger.error("Error starting agents:", error);
    }

    // Find available port
    while (!(await checkPortAvailable(serverPort))) {
        elizaLogger.warn(
            `Port ${serverPort} is in use, trying ${serverPort + 1}`
        );
        serverPort++;
    }

    // upload some agent functionality into directClient
    directClient.startAgent = async (character) => {
        // Handle plugins
        character.plugins = await handlePluginImporting(character.plugins);

        // wrap it so we don't have to inject directClient later
        return startAgent(character, directClient);
    };

    directClient.start(serverPort);

    if (serverPort !== parseInt(settings.SERVER_PORT || "3000")) {
        elizaLogger.log(`Server started on alternate port ${serverPort}`);
    }

    elizaLogger.log(
        "Run `pnpm start:client` to start the client and visit the outputted URL (http://localhost:5173) to chat with your agents. When running multiple agents, use client with different port `SERVER_PORT=3001 pnpm start:client`"
    );
};

startAgents().catch((error) => {
    elizaLogger.error("Unhandled error in startAgents:", error);
    process.exit(1);
});<|MERGE_RESOLUTION|>--- conflicted
+++ resolved
@@ -39,6 +39,7 @@
 import { bootstrapPlugin } from "@elizaos/plugin-bootstrap";
 import createGoatPlugin from "@elizaos/plugin-goat";
 // import { intifacePlugin } from "@elizaos/plugin-intiface";
+import { DirectClient } from "@elizaos/client-direct";
 import { ThreeDGenerationPlugin } from "@elizaos/plugin-3d-generation";
 import { abstractPlugin } from "@elizaos/plugin-abstract";
 import { akashPlugin } from "@elizaos/plugin-akash";
@@ -86,10 +87,8 @@
 import { sgxPlugin } from "@elizaos/plugin-sgx";
 import { solanaPlugin } from "@elizaos/plugin-solana";
 import { solanaAgentkitPlguin } from "@elizaos/plugin-solana-agentkit";
-<<<<<<< HEAD
-=======
+import { squidRouterPlugin } from "@elizaos/plugin-squid-router";
 import { stargazePlugin } from "@elizaos/plugin-stargaze";
->>>>>>> ecfd42c7
 import { storyPlugin } from "@elizaos/plugin-story";
 import { suiPlugin } from "@elizaos/plugin-sui";
 import { TEEMode, teePlugin } from "@elizaos/plugin-tee";
@@ -98,26 +97,8 @@
 import { verifiableLogPlugin } from "@elizaos/plugin-tee-verifiable-log";
 import { thirdwebPlugin } from "@elizaos/plugin-thirdweb";
 import { tonPlugin } from "@elizaos/plugin-ton";
-import { squidRouterPlugin } from "@elizaos/plugin-squid-router";
 import { webSearchPlugin } from "@elizaos/plugin-web-search";
-<<<<<<< HEAD
-
-import { giphyPlugin } from "@elizaos/plugin-giphy";
-import { hyperliquidPlugin } from "@elizaos/plugin-hyperliquid";
-import { letzAIPlugin } from "@elizaos/plugin-letzai";
-import { thirdwebPlugin } from "@elizaos/plugin-thirdweb";
 import { zksyncEraPlugin } from "@elizaos/plugin-zksync-era";
-
-import { akashPlugin } from "@elizaos/plugin-akash";
-import createNFTCollectionsPlugin from "@elizaos/plugin-nft-collections";
-import { OpacityAdapter } from "@elizaos/plugin-opacity";
-import { openWeatherPlugin } from "@elizaos/plugin-open-weather";
-import { quaiPlugin } from "@elizaos/plugin-quai";
-import { stargazePlugin } from "@elizaos/plugin-stargaze";
-import { verifiableLogPlugin } from "@elizaos/plugin-tee-verifiable-log";
-=======
-import { zksyncEraPlugin } from "@elizaos/plugin-zksync-era";
->>>>>>> ecfd42c7
 import Database from "better-sqlite3";
 import fs from "fs";
 import net from "net";
