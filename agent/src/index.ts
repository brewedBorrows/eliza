import { PostgresDatabaseAdapter } from "@elizaos/adapter-postgres";
import { SqliteDatabaseAdapter } from "@elizaos/adapter-sqlite";
import { AutoClientInterface } from "@elizaos/client-auto";
import { DiscordClientInterface } from "@elizaos/client-discord";
import { FarcasterAgentClient } from "@elizaos/client-farcaster";
import { LensAgentClient } from "@elizaos/client-lens";
import { SlackClientInterface } from "@elizaos/client-slack";
import { TelegramClientInterface } from "@elizaos/client-telegram";
import { TwitterClientInterface } from "@elizaos/client-twitter";
<<<<<<< HEAD
import { OpacityAdapter } from "@elizaos/plugin-opacity";
=======
import { webSearchPlugin } from "@elizaos/plugin-web-search";
>>>>>>> 07191f69
import {
    AgentRuntime,
    CacheManager,
    Character,
    Clients,
    DbCacheAdapter,
    defaultCharacter,
    elizaLogger,
    FsCacheAdapter,
    IAgentRuntime,
    IDatabaseAdapter,
    IDatabaseCacheAdapter,
    ModelProviderName,
    settings,
    stringToUuid,
    validateCharacterConfig,
    CacheStore,
    Client,
    ICacheManager,
    parseBooleanFromText,
} from "@elizaos/core";
import { RedisClient } from "@elizaos/adapter-redis";
import { zgPlugin } from "@elizaos/plugin-0g";
import { bootstrapPlugin } from "@elizaos/plugin-bootstrap";
import createGoatPlugin from "@elizaos/plugin-goat";
// import { intifacePlugin } from "@elizaos/plugin-intiface";
import { DirectClient } from "@elizaos/client-direct";
import { aptosPlugin } from "@elizaos/plugin-aptos";
import {
    advancedTradePlugin,
    coinbaseCommercePlugin,
    coinbaseMassPaymentsPlugin,
    tokenContractPlugin,
    tradePlugin,
    webhookPlugin,
} from "@elizaos/plugin-coinbase";
import { confluxPlugin } from "@elizaos/plugin-conflux";
import { evmPlugin } from "@elizaos/plugin-evm";
import { storyPlugin } from "@elizaos/plugin-story";
import { flowPlugin } from "@elizaos/plugin-flow";
import { fuelPlugin } from "@elizaos/plugin-fuel";
import { imageGenerationPlugin } from "@elizaos/plugin-image-generation";
import { ThreeDGenerationPlugin } from "@elizaos/plugin-3d-generation";
import { multiversxPlugin } from "@elizaos/plugin-multiversx";
import { nearPlugin } from "@elizaos/plugin-near";
import { nftGenerationPlugin } from "@elizaos/plugin-nft-generation";
import { createNodePlugin } from "@elizaos/plugin-node";
import { solanaPlugin } from "@elizaos/plugin-solana";
import { suiPlugin } from "@elizaos/plugin-sui";
import { TEEMode, teePlugin } from "@elizaos/plugin-tee";
import { tonPlugin } from "@elizaos/plugin-ton";
import { zksyncEraPlugin } from "@elizaos/plugin-zksync-era";
import { cronosZkEVMPlugin } from "@elizaos/plugin-cronoszkevm";
import { abstractPlugin } from "@elizaos/plugin-abstract";
import { avalanchePlugin } from "@elizaos/plugin-avalanche";
import Database from "better-sqlite3";
import fs from "fs";
import path from "path";
import { fileURLToPath } from "url";
import yargs from "yargs";
import net from "net";

const __filename = fileURLToPath(import.meta.url); // get the resolved path to the file
const __dirname = path.dirname(__filename); // get the name of the directory

export const wait = (minTime: number = 1000, maxTime: number = 3000) => {
    const waitTime =
        Math.floor(Math.random() * (maxTime - minTime + 1)) + minTime;
    return new Promise((resolve) => setTimeout(resolve, waitTime));
};

const logFetch = async (url: string, options: any) => {
    elizaLogger.debug(`Fetching ${url}`);
    // Disabled to avoid disclosure of sensitive information such as API keys
    // elizaLogger.debug(JSON.stringify(options, null, 2));
    return fetch(url, options);
};

export function parseArguments(): {
    character?: string;
    characters?: string;
} {
    try {
        return yargs(process.argv.slice(3))
            .option("character", {
                type: "string",
                description: "Path to the character JSON file",
            })
            .option("characters", {
                type: "string",
                description:
                    "Comma separated list of paths to character JSON files",
            })
            .parseSync();
    } catch (error) {
        elizaLogger.error("Error parsing arguments:", error);
        return {};
    }
}

function tryLoadFile(filePath: string): string | null {
    try {
        return fs.readFileSync(filePath, "utf8");
    } catch (e) {
        return null;
    }
}

function isAllStrings(arr: unknown[]): boolean {
    return Array.isArray(arr) && arr.every((item) => typeof item === "string");
}

export async function loadCharacters(
    charactersArg: string
): Promise<Character[]> {
    let characterPaths = charactersArg
        ?.split(",")
        .map((filePath) => filePath.trim());
    const loadedCharacters = [];

    if (characterPaths?.length > 0) {
        for (const characterPath of characterPaths) {
            let content = null;
            let resolvedPath = "";

            // Try different path resolutions in order
            const pathsToTry = [
                characterPath, // exact path as specified
                path.resolve(process.cwd(), characterPath), // relative to cwd
                path.resolve(process.cwd(), "agent", characterPath), // Add this
                path.resolve(__dirname, characterPath), // relative to current script
                path.resolve(
                    __dirname,
                    "characters",
                    path.basename(characterPath)
                ), // relative to agent/characters
                path.resolve(
                    __dirname,
                    "../characters",
                    path.basename(characterPath)
                ), // relative to characters dir from agent
                path.resolve(
                    __dirname,
                    "../../characters",
                    path.basename(characterPath)
                ), // relative to project root characters dir
            ];

            elizaLogger.info(
                "Trying paths:",
                pathsToTry.map((p) => ({
                    path: p,
                    exists: fs.existsSync(p),
                }))
            );

            for (const tryPath of pathsToTry) {
                content = tryLoadFile(tryPath);
                if (content !== null) {
                    resolvedPath = tryPath;
                    break;
                }
            }

            if (content === null) {
                elizaLogger.error(
                    `Error loading character from ${characterPath}: File not found in any of the expected locations`
                );
                elizaLogger.error("Tried the following paths:");
                pathsToTry.forEach((p) => elizaLogger.error(` - ${p}`));
                process.exit(1);
            }

            try {
                const character = JSON.parse(content);
                validateCharacterConfig(character);

                // .id isn't really valid
                const characterId = character.id || character.name;
                const characterPrefix = `CHARACTER.${characterId.toUpperCase().replace(/ /g, "_")}.`;

                const characterSettings = Object.entries(process.env)
                    .filter(([key]) => key.startsWith(characterPrefix))
                    .reduce((settings, [key, value]) => {
                        const settingKey = key.slice(characterPrefix.length);
                        return { ...settings, [settingKey]: value };
                    }, {});

                if (Object.keys(characterSettings).length > 0) {
                    character.settings = character.settings || {};
                    character.settings.secrets = {
                        ...characterSettings,
                        ...character.settings.secrets,
                    };
                }

                // Handle plugins
                if (isAllStrings(character.plugins)) {
                    elizaLogger.info("Plugins are: ", character.plugins);
                    const importedPlugins = await Promise.all(
                        character.plugins.map(async (plugin) => {
                            const importedPlugin = await import(plugin);
                            return importedPlugin.default;
                        })
                    );
                    character.plugins = importedPlugins;
                }

                loadedCharacters.push(character);
                elizaLogger.info(
                    `Successfully loaded character from: ${resolvedPath}`
                );
            } catch (e) {
                elizaLogger.error(
                    `Error parsing character from ${resolvedPath}: ${e}`
                );
                process.exit(1);
            }
        }
    }

    if (loadedCharacters.length === 0) {
        elizaLogger.info("No characters found, using default character");
        loadedCharacters.push(defaultCharacter);
    }

    return loadedCharacters;
}

export function getTokenForProvider(
    provider: ModelProviderName,
    character: Character
): string {
    switch (provider) {
        // no key needed for llama_local or gaianet
        case ModelProviderName.LLAMALOCAL:
            return "";
        case ModelProviderName.OLLAMA:
            return "";
        case ModelProviderName.GAIANET:
            return "";
        case ModelProviderName.OPENAI:
            return (
                character.settings?.secrets?.OPENAI_API_KEY ||
                settings.OPENAI_API_KEY
            );
        case ModelProviderName.ETERNALAI:
            return (
                character.settings?.secrets?.ETERNALAI_API_KEY ||
                settings.ETERNALAI_API_KEY
            );
        case ModelProviderName.LLAMACLOUD:
        case ModelProviderName.TOGETHER:
            return (
                character.settings?.secrets?.LLAMACLOUD_API_KEY ||
                settings.LLAMACLOUD_API_KEY ||
                character.settings?.secrets?.TOGETHER_API_KEY ||
                settings.TOGETHER_API_KEY ||
                character.settings?.secrets?.XAI_API_KEY ||
                settings.XAI_API_KEY ||
                character.settings?.secrets?.OPENAI_API_KEY ||
                settings.OPENAI_API_KEY
            );
        case ModelProviderName.CLAUDE_VERTEX:
        case ModelProviderName.ANTHROPIC:
            return (
                character.settings?.secrets?.ANTHROPIC_API_KEY ||
                character.settings?.secrets?.CLAUDE_API_KEY ||
                settings.ANTHROPIC_API_KEY ||
                settings.CLAUDE_API_KEY
            );
        case ModelProviderName.REDPILL:
            return (
                character.settings?.secrets?.REDPILL_API_KEY ||
                settings.REDPILL_API_KEY
            );
        case ModelProviderName.OPENROUTER:
            return (
                character.settings?.secrets?.OPENROUTER ||
                settings.OPENROUTER_API_KEY
            );
        case ModelProviderName.GROK:
            return (
                character.settings?.secrets?.GROK_API_KEY ||
                settings.GROK_API_KEY
            );
        case ModelProviderName.HEURIST:
            return (
                character.settings?.secrets?.HEURIST_API_KEY ||
                settings.HEURIST_API_KEY
            );
        case ModelProviderName.GROQ:
            return (
                character.settings?.secrets?.GROQ_API_KEY ||
                settings.GROQ_API_KEY
            );
        case ModelProviderName.GALADRIEL:
            return (
                character.settings?.secrets?.GALADRIEL_API_KEY ||
                settings.GALADRIEL_API_KEY
            );
        case ModelProviderName.FAL:
            return (
                character.settings?.secrets?.FAL_API_KEY || settings.FAL_API_KEY
            );
        case ModelProviderName.ALI_BAILIAN:
            return (
                character.settings?.secrets?.ALI_BAILIAN_API_KEY ||
                settings.ALI_BAILIAN_API_KEY
            );
        case ModelProviderName.VOLENGINE:
            return (
                character.settings?.secrets?.VOLENGINE_API_KEY ||
                settings.VOLENGINE_API_KEY
            );
        case ModelProviderName.NANOGPT:
            return (
                character.settings?.secrets?.NANOGPT_API_KEY ||
                settings.NANOGPT_API_KEY
            );
        case ModelProviderName.HYPERBOLIC:
            return (
                character.settings?.secrets?.HYPERBOLIC_API_KEY ||
                settings.HYPERBOLIC_API_KEY
            );
        case ModelProviderName.VENICE:
            return (
                character.settings?.secrets?.VENICE_API_KEY ||
                settings.VENICE_API_KEY
            );
        case ModelProviderName.AKASH_CHAT_API:
            return (
                character.settings?.secrets?.AKASH_CHAT_API_KEY ||
                settings.AKASH_CHAT_API_KEY
            );
        case ModelProviderName.GOOGLE:
            return (
                character.settings?.secrets?.GOOGLE_GENERATIVE_AI_API_KEY ||
                settings.GOOGLE_GENERATIVE_AI_API_KEY
            );
        default:
            const errorMessage = `Failed to get token - unsupported model provider: ${provider}`;
            elizaLogger.error(errorMessage);
            throw new Error(errorMessage);
    }
}

function initializeDatabase(dataDir: string) {
    if (process.env.POSTGRES_URL) {
        elizaLogger.info("Initializing PostgreSQL connection...");
        const db = new PostgresDatabaseAdapter({
            connectionString: process.env.POSTGRES_URL,
            parseInputs: true,
        });

        // Test the connection
        db.init()
            .then(() => {
                elizaLogger.success(
                    "Successfully connected to PostgreSQL database"
                );
            })
            .catch((error) => {
                elizaLogger.error("Failed to connect to PostgreSQL:", error);
            });

        return db;
    } else {
        const filePath =
            process.env.SQLITE_FILE ?? path.resolve(dataDir, "db.sqlite");
        // ":memory:";
        const db = new SqliteDatabaseAdapter(new Database(filePath));
        return db;
    }
}

// also adds plugins from character file into the runtime
export async function initializeClients(
    character: Character,
    runtime: IAgentRuntime
) {
    // each client can only register once
    // and if we want two we can explicitly support it
    const clients: Record<string, any> = {};
    const clientTypes: string[] =
        character.clients?.map((str) => str.toLowerCase()) || [];
    elizaLogger.log("initializeClients", clientTypes, "for", character.name);

    if (clientTypes.includes(Clients.DIRECT)) {
        const autoClient = await AutoClientInterface.start(runtime);
        if (autoClient) clients.auto = autoClient;
    }

    if (clientTypes.includes(Clients.DISCORD)) {
        const discordClient = await DiscordClientInterface.start(runtime);
        if (discordClient) clients.discord = discordClient;
    }

    if (clientTypes.includes(Clients.TELEGRAM)) {
        const telegramClient = await TelegramClientInterface.start(runtime);
        if (telegramClient) clients.telegram = telegramClient;
    }

    if (clientTypes.includes(Clients.TWITTER)) {
        const twitterClient = await TwitterClientInterface.start(runtime);
        if (twitterClient) {
            clients.twitter = twitterClient;
        }
    }

    if (clientTypes.includes(Clients.FARCASTER)) {
        // why is this one different :(
        const farcasterClient = new FarcasterAgentClient(runtime);
        if (farcasterClient) {
            farcasterClient.start();
            clients.farcaster = farcasterClient;
        }
    }
    if (clientTypes.includes("lens")) {
        const lensClient = new LensAgentClient(runtime);
        lensClient.start();
        clients.lens = lensClient;
    }

    elizaLogger.log("client keys", Object.keys(clients));

    // TODO: Add Slack client to the list
    // Initialize clients as an object

    if (clientTypes.includes("slack")) {
        const slackClient = await SlackClientInterface.start(runtime);
        if (slackClient) clients.slack = slackClient; // Use object property instead of push
    }

    function determineClientType(client: Client): string {
        // Check if client has a direct type identifier
        if ("type" in client) {
            return (client as any).type;
        }

        // Check constructor name
        const constructorName = client.constructor?.name;
        if (constructorName && !constructorName.includes("Object")) {
            return constructorName.toLowerCase().replace("client", "");
        }

        // Fallback: Generate a unique identifier
        return `client_${Date.now()}`;
    }

    if (character.plugins?.length > 0) {
        for (const plugin of character.plugins) {
            if (plugin.clients) {
                for (const client of plugin.clients) {
                    const startedClient = await client.start(runtime);
                    const clientType = determineClientType(client);
                    elizaLogger.debug(
                        `Initializing client of type: ${clientType}`
                    );
                    clients[clientType] = startedClient;
                }
            }
        }
    }

    return clients;
}

function getSecret(character: Character, secret: string) {
    return character.settings?.secrets?.[secret] || process.env[secret];
}

let nodePlugin: any | undefined;

export async function createAgent(
    character: Character,
    db: IDatabaseAdapter,
    cache: ICacheManager,
    token: string
): Promise<AgentRuntime> {
    elizaLogger.success(
        elizaLogger.successesTitle,
        "Creating runtime for character",
        character.name
    );

    nodePlugin ??= createNodePlugin();

    const teeMode = getSecret(character, "TEE_MODE") || "OFF";
    const walletSecretSalt = getSecret(character, "WALLET_SECRET_SALT");

    // Validate TEE configuration
    if (teeMode !== TEEMode.OFF && !walletSecretSalt) {
        elizaLogger.error(
            "WALLET_SECRET_SALT required when TEE_MODE is enabled"
        );
        throw new Error("Invalid TEE configuration");
    }

    let goatPlugin: any | undefined;
    if (getSecret(character, "EVM_PROVIDER_URL")) {
        goatPlugin = await createGoatPlugin((secret) =>
            getSecret(character, secret)
        );
    }

    // Initialize Opacity adapter if environment variables are present
    let verifiableInferenceAdapter;
    if (
        process.env.OPACITY_TEAM_ID &&
        process.env.OPACITY_CLOUDFLARE_NAME &&
        process.env.OPACITY_PROVER_URL &&
        process.env.VERIFIABLE_INFERENCE_ENABLED === "true"
    ) {
        verifiableInferenceAdapter = new OpacityAdapter({
            teamId: process.env.OPACITY_TEAM_ID,
            teamName: process.env.OPACITY_CLOUDFLARE_NAME,
            opacityProverUrl: process.env.OPACITY_PROVER_URL,
            modelProvider: character.modelProvider,
            token: token,
        });
        elizaLogger.log("Verifiable inference adapter initialized");
    }

    return new AgentRuntime({
        databaseAdapter: db,
        token,
        modelProvider: character.modelProvider,
        evaluators: [],
        character,
        // character.plugins are handled when clients are added
        plugins: [
            bootstrapPlugin,
            parseBooleanFromText(getSecret(character, "ENABLE_WEBSEARCH")) ===
            true
                ? webSearchPlugin
                : null,
            getSecret(character, "CONFLUX_CORE_PRIVATE_KEY")
                ? confluxPlugin
                : null,
            nodePlugin,
            getSecret(character, "SOLANA_PUBLIC_KEY") ||
            (getSecret(character, "WALLET_PUBLIC_KEY") &&
                !getSecret(character, "WALLET_PUBLIC_KEY")?.startsWith("0x"))
                ? solanaPlugin
                : null,
            (getSecret(character, "NEAR_ADDRESS") ||
                getSecret(character, "NEAR_WALLET_PUBLIC_KEY")) &&
            getSecret(character, "NEAR_WALLET_SECRET_KEY")
                ? nearPlugin
                : null,
            getSecret(character, "EVM_PUBLIC_KEY") ||
            (getSecret(character, "WALLET_PUBLIC_KEY") &&
                getSecret(character, "WALLET_PUBLIC_KEY")?.startsWith("0x"))
                ? evmPlugin
                : null,
            (getSecret(character, "SOLANA_PUBLIC_KEY") ||
                (getSecret(character, "WALLET_PUBLIC_KEY") &&
                    !getSecret(character, "WALLET_PUBLIC_KEY")?.startsWith(
                        "0x"
                    ))) &&
            getSecret(character, "SOLANA_ADMIN_PUBLIC_KEY") &&
            getSecret(character, "SOLANA_PRIVATE_KEY") &&
            getSecret(character, "SOLANA_ADMIN_PRIVATE_KEY")
                ? nftGenerationPlugin
                : null,
            getSecret(character, "ZEROG_PRIVATE_KEY") ? zgPlugin : null,
            getSecret(character, "COINBASE_COMMERCE_KEY")
                ? coinbaseCommercePlugin
                : null,
            getSecret(character, "FAL_API_KEY") ||
            getSecret(character, "OPENAI_API_KEY") ||
            getSecret(character, "VENICE_API_KEY") ||
            getSecret(character, "HEURIST_API_KEY") ||
            getSecret(character, "LIVEPEER_GATEWAY_URL")
                ? imageGenerationPlugin
                : null,
            getSecret(character, "FAL_API_KEY") ? ThreeDGenerationPlugin : null,
            ...(getSecret(character, "COINBASE_API_KEY") &&
            getSecret(character, "COINBASE_PRIVATE_KEY")
                ? [
                      coinbaseMassPaymentsPlugin,
                      tradePlugin,
                      tokenContractPlugin,
                      advancedTradePlugin,
                  ]
                : []),
            ...(teeMode !== TEEMode.OFF && walletSecretSalt
                ? [teePlugin, solanaPlugin]
                : []),
            getSecret(character, "COINBASE_API_KEY") &&
            getSecret(character, "COINBASE_PRIVATE_KEY") &&
            getSecret(character, "COINBASE_NOTIFICATION_URI")
                ? webhookPlugin
                : null,
            getSecret(character, "EVM_PROVIDER_URL") ? goatPlugin : null,
            getSecret(character, "ABSTRACT_PRIVATE_KEY")
                ? abstractPlugin
                : null,
            getSecret(character, "FLOW_ADDRESS") &&
            getSecret(character, "FLOW_PRIVATE_KEY")
                ? flowPlugin
                : null,
            getSecret(character, "APTOS_PRIVATE_KEY") ? aptosPlugin : null,
            getSecret(character, "MVX_PRIVATE_KEY") ? multiversxPlugin : null,
            getSecret(character, "ZKSYNC_PRIVATE_KEY") ? zksyncEraPlugin : null,
            getSecret(character, "CRONOSZKEVM_PRIVATE_KEY")
                ? cronosZkEVMPlugin
                : null,
            getSecret(character, "TON_PRIVATE_KEY") ? tonPlugin : null,
            getSecret(character, "SUI_PRIVATE_KEY") ? suiPlugin : null,
            getSecret(character, "STORY_PRIVATE_KEY") ? storyPlugin : null,
            getSecret(character, "FUEL_PRIVATE_KEY") ? fuelPlugin : null,
            getSecret(character, "AVALANCHE_PRIVATE_KEY")
                ? avalanchePlugin
                : null,
        ].filter(Boolean),
        providers: [],
        actions: [],
        services: [],
        managers: [],
        cacheManager: cache,
        fetch: logFetch,
        verifiableInferenceAdapter,
    });
}

function initializeFsCache(baseDir: string, character: Character) {
    const cacheDir = path.resolve(baseDir, character.id, "cache");

    const cache = new CacheManager(new FsCacheAdapter(cacheDir));
    return cache;
}

function initializeDbCache(character: Character, db: IDatabaseCacheAdapter) {
    const cache = new CacheManager(new DbCacheAdapter(db, character.id));
    return cache;
}

function initializeCache(
    cacheStore: string,
    character: Character,
    baseDir?: string,
    db?: IDatabaseCacheAdapter
) {
    switch (cacheStore) {
        case CacheStore.REDIS:
            if (process.env.REDIS_URL) {
                elizaLogger.info("Connecting to Redis...");
                const redisClient = new RedisClient(process.env.REDIS_URL);
                return new CacheManager(
                    new DbCacheAdapter(redisClient, character.id) // Using DbCacheAdapter since RedisClient also implements IDatabaseCacheAdapter
                );
            } else {
                throw new Error("REDIS_URL environment variable is not set.");
            }

        case CacheStore.DATABASE:
            if (db) {
                elizaLogger.info("Using Database Cache...");
                return initializeDbCache(character, db);
            } else {
                throw new Error(
                    "Database adapter is not provided for CacheStore.Database."
                );
            }

        case CacheStore.FILESYSTEM:
            elizaLogger.info("Using File System Cache...");
            return initializeFsCache(baseDir, character);

        default:
            throw new Error(
                `Invalid cache store: ${cacheStore} or required configuration missing.`
            );
    }
}

async function startAgent(
    character: Character,
    directClient: DirectClient
): Promise<AgentRuntime> {
    let db: IDatabaseAdapter & IDatabaseCacheAdapter;
    try {
        character.id ??= stringToUuid(character.name);
        character.username ??= character.name;

        const token = getTokenForProvider(character.modelProvider, character);
        const dataDir = path.join(__dirname, "../data");

        if (!fs.existsSync(dataDir)) {
            fs.mkdirSync(dataDir, { recursive: true });
        }

        db = initializeDatabase(dataDir) as IDatabaseAdapter &
            IDatabaseCacheAdapter;

        await db.init();

        const cache = initializeCache(
            process.env.CACHE_STORE ?? CacheStore.DATABASE,
            character,
            "",
            db
        ); // "" should be replaced with dir for file system caching. THOUGHTS: might probably make this into an env
        const runtime: AgentRuntime = await createAgent(
            character,
            db,
            cache,
            token
        );

        // start services/plugins/process knowledge
        await runtime.initialize();

        // start assigned clients
        runtime.clients = await initializeClients(character, runtime);

        // add to container
        directClient.registerAgent(runtime);

        // report to console
        elizaLogger.debug(`Started ${character.name} as ${runtime.agentId}`);

        return runtime;
    } catch (error) {
        elizaLogger.error(
            `Error starting agent for character ${character.name}:`,
            error
        );
        elizaLogger.error(error);
        if (db) {
            await db.close();
        }
        throw error;
    }
}

const checkPortAvailable = (port: number): Promise<boolean> => {
    return new Promise((resolve) => {
        const server = net.createServer();

        server.once("error", (err: NodeJS.ErrnoException) => {
            if (err.code === "EADDRINUSE") {
                resolve(false);
            }
        });

        server.once("listening", () => {
            server.close();
            resolve(true);
        });

        server.listen(port);
    });
};

const startAgents = async () => {
    const directClient = new DirectClient();
    let serverPort = parseInt(settings.SERVER_PORT || "3000");
    const args = parseArguments();
    let charactersArg = args.characters || args.character;
    let characters = [defaultCharacter];

    if (charactersArg) {
        characters = await loadCharacters(charactersArg);
    }

    try {
        for (const character of characters) {
            await startAgent(character, directClient);
        }
    } catch (error) {
        elizaLogger.error("Error starting agents:", error);
    }

    // Find available port
    while (!(await checkPortAvailable(serverPort))) {
        elizaLogger.warn(
            `Port ${serverPort} is in use, trying ${serverPort + 1}`
        );
        serverPort++;
    }

    // upload some agent functionality into directClient
    directClient.startAgent = async (character: Character) => {
        // wrap it so we don't have to inject directClient later
        return startAgent(character, directClient);
    };

    directClient.start(serverPort);

    if (serverPort !== parseInt(settings.SERVER_PORT || "3000")) {
        elizaLogger.log(`Server started on alternate port ${serverPort}`);
    }

    elizaLogger.log(
        "Run `pnpm start:client` to start the client and visit the outputted URL (http://localhost:5173) to chat with your agents. When running multiple agents, use client with different port `SERVER_PORT=3001 pnpm start:client`"
    );
};

startAgents().catch((error) => {
    elizaLogger.error("Unhandled error in startAgents:", error);
    process.exit(1);
});<|MERGE_RESOLUTION|>--- conflicted
+++ resolved
@@ -7,11 +7,8 @@
 import { SlackClientInterface } from "@elizaos/client-slack";
 import { TelegramClientInterface } from "@elizaos/client-telegram";
 import { TwitterClientInterface } from "@elizaos/client-twitter";
-<<<<<<< HEAD
+import { webSearchPlugin } from "@elizaos/plugin-web-search";
 import { OpacityAdapter } from "@elizaos/plugin-opacity";
-=======
-import { webSearchPlugin } from "@elizaos/plugin-web-search";
->>>>>>> 07191f69
 import {
     AgentRuntime,
     CacheManager,
