--- conflicted
+++ resolved
@@ -98,7 +98,6 @@
 import { squidRouterPlugin } from "@elizaos/plugin-squid-router";
 import { webSearchPlugin } from "@elizaos/plugin-web-search";
 import { zksyncEraPlugin } from "@elizaos/plugin-zksync-era";
-<<<<<<< HEAD
 
 import { OpacityAdapter } from "@elizaos/plugin-opacity";
 import { openWeatherPlugin } from "@elizaos/plugin-open-weather";
@@ -106,8 +105,6 @@
 import { akashPlugin } from "@elizaos/plugin-akash";
 import { chainbasePlugin } from "@elizaos/plugin-chainbase";
 import { quaiPlugin } from "@elizaos/plugin-quai";
-=======
->>>>>>> ecfd42c7
 import Database from "better-sqlite3";
 import fs from "fs";
 import net from "net";
